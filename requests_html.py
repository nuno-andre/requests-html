--- conflicted
+++ resolved
@@ -589,7 +589,7 @@
         # Automatically set Reload to False, if example URL is being used.
         if self.url == DEFAULT_URL:
             reload = False
-<<<<<<< HEAD
+
 
         for i in range(retries):
             if not content:
@@ -601,19 +601,6 @@
             else:
                 break
 
-=======
-
-        for i in range(retries):
-            if not content:
-                try:
-
-                    content, result, page = self.session.loop.run_until_complete(self._async_render(url=self.url, script=script, sleep=sleep, wait=wait, content=self.html, reload=reload, scrolldown=scrolldown, timeout=timeout, keep_page=keep_page))
-                except TypeError:
-                    pass
-            else:
-                break
-
->>>>>>> 004a9b6a
         if not content:
             raise MaxRetries("Unable to render the page. Try increasing timeout")
 
@@ -710,12 +697,10 @@
             self.headers['User-Agent'] = user_agent()
 
         self.hooks['response'].append(self.response_hook)
-<<<<<<< HEAD
         self.verify = verify
-=======
 
         self.__browser_args = browser_args
->>>>>>> 004a9b6a
+
 
     def response_hook(self, response, **kwargs) -> HTMLResponse:
         """ Change response enconding and replace it by a HTMLResponse. """
@@ -726,11 +711,8 @@
     @property
     async def browser(self):
         if not hasattr(self, "_browser"):
-<<<<<<< HEAD
             self._browser = await pyppeteer.launch(ignoreHTTPSErrors=not(self.verify), headless=True, args=self.__browser_args)
-=======
-            self._browser = await pyppeteer.launch(ignoreHTTPSErrors=self.verify, headless=True, args=self.__browser_args)
->>>>>>> 004a9b6a
+
         return self._browser
 
 
